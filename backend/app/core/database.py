# -*- coding: utf-8 -*-
"""
��️ DATABASE MODULE - REFACTORED
Fase: REFACTOR - Código modularizado y optimizado

Módulo enterprise de base de datos con:
- Configuración flexible y validada por entorno
- Gestor de conexiones con pool optimizado
- Repository pattern genérico type-safe
- Health checks avanzados con métricas
- Integración async/await robusta
- Logging y monitoreo integrado
- Manejo de errores avanzado
- Optimizaciones específicas para VPS

REFACTORED: Separado en módulos especializados para reducir complejidad
"""

import asyncio
import logging
from contextlib import asynccontextmanager
from typing import Any, Dict, Generic, List, Optional, Type, TypeVar, Union

from sqlalchemy.ext.asyncio import AsyncSession

from .database_config import DatabaseConfig, VPSDatabaseConfig
from .database_manager import DatabaseManager
from .database_repository import Base, BaseRepository
from .database_health import DatabaseHealthChecker, HealthStatus

# Configurar logger específico para el módulo de base de datos
logger = logging.getLogger(__name__)

# Type hints para Generic Repository
ModelType = TypeVar("ModelType", bound=Base)

# Variable global para el gestor de base de datos
<<<<<<< HEAD
_database_manager: Optional["DatabaseManager"] = None


class DatabaseDriver(str, Enum):
    """Drivers de base de datos soportados"""

    SQLITE = "sqlite"
    POSTGRESQL = "postgresql"
    MYSQL = "mysql"


class HealthStatus(str, Enum):
    """Estados de salud de la base de datos"""

    HEALTHY = "healthy"
    UNHEALTHY = "unhealthy"
    DEGRADED = "degraded"


@dataclass
class DatabaseConfig:
    """
    🔧 Configuración enterprise de base de datos

    Configuración robusta y validada para diferentes entornos
    con valores por defecto optimizados para producción.

    Attributes:
        database_url: URL de conexión a la base de datos
        echo: Si mostrar logs de SQL (solo para development)
        pool_size: Tamaño base del pool de conexiones
        max_overflow: Conexiones adicionales permitidas
        pool_timeout: Timeout para obtener conexión del pool
        pool_recycle: Tiempo para reciclar conexiones (segundos)
        pool_pre_ping: Verificar conexiones antes de usar
        connect_args: Argumentos adicionales para la conexión
        query_timeout: Timeout para queries individuales
        connection_retries: Intentos de reconexión automática
    """

    database_url: str = "sqlite+aiosqlite:///:memory:"
    echo: bool = False
    pool_size: int = 10
    max_overflow: int = 20
    pool_timeout: int = 30
    pool_recycle: int = 3600
    pool_pre_ping: bool = True
    connect_args: Dict[str, Any] = field(default_factory=dict)
    query_timeout: int = 60
    connection_retries: int = 3

    def __post_init__(self):
        """Validar configuración después de inicialización"""
        self._validate_configuration()
        self._normalize_values()

    def _validate_configuration(self) -> None:
        """Validar todos los parámetros de configuración"""
        if self.pool_size < 1:
            raise ValueError("pool_size debe ser mayor a 0")
        if self.max_overflow < 0:
            raise ValueError("max_overflow debe ser mayor o igual a 0")
        if self.pool_timeout < 1:
            raise ValueError("pool_timeout debe ser mayor a 0")
        if self.pool_recycle < 300:  # Mínimo 5 minutos
            logger.warning(
                f"pool_recycle muy bajo ({self.pool_recycle}s), recomendado >= 300s"
            )
        if self.query_timeout < 10:
            raise ValueError("query_timeout debe ser al menos 10 segundos")
        if self.connection_retries < 0 or self.connection_retries > 10:
            raise ValueError("connection_retries debe estar entre 0 y 10")

    def _normalize_values(self) -> None:
        """Normalizar y optimizar valores de configuración"""
        # Asegurar que echo esté deshabilitado en producción
        if os.getenv("ENVIRONMENT", "development") == "production":
            self.echo = False

    @property
    def driver_type(self) -> DatabaseDriver:
        """Detectar el tipo de driver de la URL"""
        url_lower = self.database_url.lower()
        if "sqlite" in url_lower:
            return DatabaseDriver.SQLITE
        elif "postgresql" in url_lower:
            return DatabaseDriver.POSTGRESQL
        elif "mysql" in url_lower:
            return DatabaseDriver.MYSQL
        else:
            raise ValueError(f"Driver no soportado en URL: {self.database_url}")

    @classmethod
    def from_env(cls) -> "DatabaseConfig":
        """
        Crear configuración desde variables de entorno con validación

        Returns:
            DatabaseConfig: Configuración construida desde el entorno

        Raises:
            ValueError: Si la configuración del entorno es inválida
        """
        try:
            return cls(
                database_url=os.getenv("DATABASE_URL", "sqlite+aiosqlite:///:memory:"),
                echo=os.getenv("DB_ECHO", "false").lower() == "true",
                pool_size=int(os.getenv("DB_POOL_SIZE", "10")),
                max_overflow=int(os.getenv("DB_MAX_OVERFLOW", "20")),
                pool_timeout=int(os.getenv("DB_POOL_TIMEOUT", "30")),
                pool_recycle=int(os.getenv("DB_POOL_RECYCLE", "3600")),
                query_timeout=int(os.getenv("DB_QUERY_TIMEOUT", "60")),
                connection_retries=int(os.getenv("DB_CONNECTION_RETRIES", "3")),
            )
        except ValueError as e:
            raise ValueError(f"Error en configuración de entorno: {e}")

    def to_dict(self) -> Dict[str, Any]:
        """Convertir configuración a diccionario para logging"""
        return {
            "driver_type": self.driver_type.value,
            "echo": self.echo,
            "pool_size": self.pool_size,
            "max_overflow": self.max_overflow,
            "pool_timeout": self.pool_timeout,
            "pool_recycle": self.pool_recycle,
            "pool_pre_ping": self.pool_pre_ping,
            "query_timeout": self.query_timeout,
            "connection_retries": self.connection_retries,
        }


@dataclass
class VPSDatabaseConfig(DatabaseConfig):
    """
    🔧 Configuración optimizada para VPS

    Extiende DatabaseConfig con ajustes automáticos basados en:
    - Recursos disponibles del VPS
    - Latencia de red
    - Uso de memoria
    - CPU disponible
    """

    def __post_init__(self):
        """Validar y optimizar configuración para VPS"""
        super().__post_init__()
        self._optimize_for_vps()

    def _optimize_for_vps(self) -> None:
        """Optimizar configuración basada en recursos del VPS"""
        # Obtener recursos del sistema
        cpu_count = psutil.cpu_count(logical=False) or 1
        memory = psutil.virtual_memory()
        memory_gb = memory.total / (1024 * 1024 * 1024)  # Convertir a GB

        # Ajustar pool size basado en CPU y memoria
        optimal_pool_size = min(
            cpu_count * 2,  # 2 conexiones por CPU
            int(memory_gb * 2),  # 2 conexiones por GB de RAM
            20,  # Máximo 20 conexiones
        )
        self.pool_size = min(self.pool_size, optimal_pool_size)

        # Ajustar max_overflow basado en pool_size
        self.max_overflow = min(self.max_overflow, self.pool_size)

        # Ajustar timeouts para conexiones remotas
        self.pool_timeout = max(self.pool_timeout, 60)  # Mínimo 60 segundos
        self.query_timeout = max(self.query_timeout, 120)  # Mínimo 120 segundos

        # Ajustar retries para conexiones remotas
        self.connection_retries = max(self.connection_retries, 5)

        # Habilitar pre-ping para detectar conexiones muertas
        self.pool_pre_ping = True

        # Ajustar pool_recycle para conexiones remotas
        self.pool_recycle = min(self.pool_recycle, 1800)  # Máximo 30 minutos

        logger.info(
            "Configuración VPS optimizada: CPU=%s, RAM=%.1fGB, "
            "pool_size=%s, max_overflow=%s",
            cpu_count,
            memory_gb,
            self.pool_size,
            self.max_overflow,
        )

    def get_connection_args(self) -> Dict[str, Any]:
        """
        Devuelve argumentos de conexión optimizados para drivers
        compatibles (PostgreSQL/MySQL).
        """
        driver = self.database_url.split(":")[0]
        if driver.startswith("postgresql"):
            # asyncpg no soporta connect_timeout, statement_timeout, command_timeout
            # usar solo parámetros compatibles
            return {
                "timeout": 30,
                "server_settings": {
                    "keepalives": "1",
                    "keepalives_idle": "30",
                    "keepalives_interval": "10",
                    "keepalives_count": "5",
                }
            }
        elif driver.startswith("mysql"):
            return {
                "connect_timeout": 30,
                "command_timeout": self.query_timeout,
                "statement_timeout": self.query_timeout,
                "keepalives": 1,
                "keepalives_idle": 30,
                "keepalives_interval": 10,
                "keepalives_count": 5,
            }
        # Para SQLite y otros, no pasar argumentos avanzados
        return {}


class DatabaseManager:
    """
    🗄️ Gestor enterprise de base de datos

    Maneja el engine, pool de conexiones, sessions y health checks.
    Implementa async/await, retry logic y monitoreo avanzado.

    Attributes:
        config (DatabaseConfig): Configuración de la base de datos
        engine (AsyncEngine): Instancia del motor SQLAlchemy
        session_factory (async_sessionmaker): Fábrica de sesiones
        is_test (bool): Flag para entorno de pruebas
    """

    def __init__(
        self, config: Union[DatabaseConfig, VPSDatabaseConfig], is_test: bool = False
    ):
        if not isinstance(config, (DatabaseConfig, VPSDatabaseConfig)):
            raise TypeError(
                "config debe ser una instancia de DatabaseConfig o VPSDatabaseConfig"
            )
        self.config: Union[DatabaseConfig, VPSDatabaseConfig] = config
        self.is_test: bool = is_test
        self.engine: Optional[AsyncEngine] = None
        self.session_factory: Optional[async_sessionmaker[AsyncSession]] = None
        self._is_initialized = False
        self._connection_metrics: Dict[str, Any] = {}
        self._last_health_check: Optional[Dict[str, Any]] = None
        self._connection_attempts = 0
        self._last_error: Optional[str] = None
        logger.info(f"DatabaseManager inicializado con config: {config.to_dict()}")

    @property
    def is_initialized(self) -> bool:
        """Verifica si el gestor de BD está inicializado"""
        return self._is_initialized

    async def initialize(self) -> None:
        """Inicializa el engine y la sesión de la base de datos con reintentos"""
        if self.is_initialized:
            logger.warning("El gestor de base de datos ya está inicializado.")
            return

        last_exception = None
        for attempt in range(self.config.connection_retries + 1):
            try:
                await self._create_engine_and_session()
                self._is_initialized = True
                logger.info("El gestor de base de datos se ha inicializado correctamente.")
                return
            except Exception as e:
                last_exception = e
                if attempt < self.config.connection_retries:
                    await self._handle_connection_retry(attempt, e)
                else:
                    self._handle_connection_failure(last_exception)

    async def _create_engine_and_session(self) -> None:
        """Crear el engine y el sessionmaker con reintentos"""
        last_exception: Optional[Exception] = None
        
        for attempt in range(self.config.connection_retries + 1):
            try:
                engine_args = self._build_engine_args()
                self.engine = create_async_engine(
                    self.config.database_url, **engine_args
                )
                await self._test_connection()
                self._create_session_factory()
                logger.info(
                    "Motor de base de datos y fábrica de sesiones creados exitosamente."
                )
                return
            except (SQLAlchemyError, DisconnectionError) as e:
                logger.error(f"Error creando engine: {e}", exc_info=True)
                last_exception = e
                if attempt < self.config.connection_retries:
                    await self._handle_connection_retry(attempt, e)

        self._handle_connection_failure(last_exception)

    def _build_engine_args(self) -> Dict[str, Any]:
        """Construir argumentos del engine según el tipo de driver"""
        engine_args: Dict[str, Any] = {"echo": self.config.echo}

        if self.config.driver_type == DatabaseDriver.SQLITE:
            self._configure_sqlite_args(engine_args)
        else:
            self._configure_pool_args(engine_args)
            self._configure_connection_args(engine_args)

        return engine_args

    def _configure_sqlite_args(self, engine_args: Dict[str, Any]) -> None:
        """Configurar argumentos específicos para SQLite"""
        engine_args["poolclass"] = StaticPool
        engine_args["connect_args"] = {"check_same_thread": False}

    def _configure_pool_args(self, engine_args: Dict[str, Any]) -> None:
        """Configurar argumentos del pool de conexiones"""
        engine_args.update({
            "poolclass": QueuePool,
            "pool_size": self.config.pool_size,
            "max_overflow": self.config.max_overflow,
            "pool_timeout": self.config.pool_timeout,
            "pool_recycle": self.config.pool_recycle,
            "pool_pre_ping": self.config.pool_pre_ping,
        })

    def _configure_connection_args(self, engine_args: Dict[str, Any]) -> None:
        """Configurar argumentos de conexión específicos del driver"""
        if isinstance(self.config, VPSDatabaseConfig):
            engine_args["connect_args"] = self.config.get_connection_args()
        elif self.config.connect_args:
            engine_args["connect_args"] = self.config.connect_args

    def _create_session_factory(self) -> None:
        """Crear la fábrica de sesiones"""
        self.session_factory = async_sessionmaker(
            bind=self.engine,
            class_=AsyncSession,
            expire_on_commit=False,
            autoflush=False,
        )

    async def _handle_connection_retry(self, attempt: int, error: Exception) -> None:
        """Manejar reintento de conexión con backoff exponencial"""
        wait_time = 2 ** (attempt + 1)
        logger.warning(
            "Intento %s fallido: %s. Reintentando en %ss...",
            attempt + 1,
            error,
            wait_time,
        )
        await asyncio.sleep(wait_time)

    def _handle_connection_failure(self, last_exception: Optional[Exception]) -> None:
        """Manejar fallo final de conexión"""
        logger.error(
            f"Todos los intentos de conexión fallaron: {last_exception}", exc_info=True
        )
        if last_exception:
            raise last_exception
        raise SQLAlchemyError(
            "No se pudo conectar a la base de datos después de múltiples reintentos."
        )

    async def _test_connection(self) -> None:
        """Verificar la conexión con la base de datos"""
        if not self.engine:
            raise RuntimeError("El motor de la base de datos no está inicializado.")
        try:
            async with self.engine.connect() as connection:
                await connection.execute(text("SELECT 1"))
            logger.info("Conexión con la base de datos verificada exitosamente.")
        except Exception as e:
            logger.error(
                f"Fallo en la verificación de conexión a la base de datos: {e}"
            )
            raise

    @asynccontextmanager
    async def get_session(self):
        """
        Proporciona una sesión de base de datos asíncrona

        Asegura que la sesión se cierre correctamente.
        """
        if not self.session_factory:
            raise RuntimeError("El gestor de base de datos no está inicializado.")

        session = self.session_factory()
        try:
            yield session
        except SQLAlchemyError:
            await session.rollback()
            raise
        finally:
            await session.close()

    async def check_health(self) -> bool:
        """Verifica la salud básica de la conexión"""
        try:
            await self._test_connection()
            return True
        except Exception:
            return False

    async def get_connection_metrics(self) -> Dict[str, Any]:
        """Obtener métricas de la conexión y del pool"""
        if not self.engine:
            return {"error": "Engine no inicializado"}

        try:
            pool = self.engine.pool
            self._connection_metrics = {
                "pool_class": pool.__class__.__name__,
                "pool_size": getattr(pool, "size", lambda: 0)(),
                "connections_in_pool": getattr(pool, "checkedin", lambda: 0)(),
                "connections_checked_out": getattr(pool, "checkedout", lambda: 0)(),
                "current_overflow": getattr(pool, "overflow", lambda: 0)(),
            }
        except AttributeError:
            # Fallback si los métodos no están disponibles
            self._connection_metrics = {
                "pool_class": "unknown",
                "pool_size": 0,
                "connections_in_pool": 0,
                "connections_checked_out": 0,
                "current_overflow": 0,
            }
        return self._connection_metrics

    async def close(self) -> None:
        """Cierra el engine de la base de datos y limpia recursos"""
        if self.engine:
            logger.info("Cerrando el motor de la base de datos...")
            await self.engine.dispose()
            self.engine = None
            self._is_initialized = False
            logger.info("Motor de la base de datos cerrado.")
=======
_database_manager: Optional[DatabaseManager] = None
>>>>>>> 3ca348d2


<<<<<<< HEAD

class BaseRepository(Generic[ModelType]):
    """
    🧩 Generic Repository Pattern

    Abstrae el acceso a datos para un modelo SQLAlchemy específico.
    Proporciona operaciones CRUD (Crear, Leer, Actualizar, Borrar)
    de forma type-safe y asíncrona.
    """

    def __init__(self, model: Type[ModelType], session: AsyncSession):
        """
        Inicializar el repositorio.

        Args:
            model: El modelo SQLAlchemy con el que operará el repositorio.
            session: La sesión de base de datos asíncrona.
        """
        self.model = model
        self.session = session
        self.logger = logging.getLogger(f"{__name__}.{self.__class__.__name__}")

    async def create(self, data: Dict[str, Any]) -> ModelType:
        """
        Crear un nuevo registro en la base de datos.

        Args:
            data: Diccionario con los datos para el nuevo registro.

        Returns:
            ModelType: La instancia del modelo creado.
        """
        self.logger.debug(
            f"Creando una nueva instancia de {self.model.__name__} con datos: {data}"
        )
        self._validate_create_data(data)

        db_obj = self.model(**data)
        self.session.add(db_obj)
        await self.session.flush()
        await self.session.refresh(db_obj)

        self.logger.info(
            f"{self.model.__name__} creado con ID: {getattr(db_obj, 'id', 'N/A')}"
        )
        return db_obj

    async def get_by_id(self, entity_id: Union[int, str]) -> Optional[ModelType]:
        """
        Obtener un registro por su ID.

        Args:
            entity_id: El ID del registro a buscar.

        Returns:
            Optional[ModelType]: El registro encontrado o None.
        """
        self.logger.debug(f"Buscando {self.model.__name__} con ID: {entity_id}")
        # Usar getattr para acceder al atributo id de forma segura
        id_attr = getattr(self.model, "id", None)
        if id_attr is None:
            raise AttributeError(
                f"Model {self.model.__name__} doesn't have an 'id' attribute"
            )
        query = select(self.model).where(id_attr == entity_id)
        result = await self.session.execute(query)
        return result.scalar_one_or_none()

    async def get_all(self, skip: int = 0, limit: int = 100) -> List[ModelType]:
        """
        Obtener todos los registros con paginación

        Args:
            skip: Número de registros a saltar
            limit: Número máximo de registros a devolver

        Returns:
            List[ModelType]: Lista de registros
        """
        self.logger.debug(
            f"Obteniendo todos los {self.model.__name__} con skip={skip}, limit={limit}"
        )
        query = select(self.model).offset(skip).limit(limit)
        result = await self.session.execute(query)
        return list(result.scalars().all())

    async def update(
        self, entity_id: Union[int, str], data: Dict[str, Any]
    ) -> Optional[ModelType]:
        """
        Actualizar un registro por su ID

        Args:
            entity_id: ID del registro
            data: Datos para actualizar

        Returns:
            Optional[ModelType]: Registro actualizado o None si no existe
        """
        self.logger.debug(
            f"Actualizando {self.model.__name__} con ID {entity_id} con datos: {data}"
        )
        self._validate_update_data(data)

        db_obj = await self.get_by_id(entity_id)
        if db_obj:
            for key, value in data.items():
                setattr(db_obj, key, value)

            self.session.add(db_obj)
            await self.session.flush()
            await self.session.refresh(db_obj)
            self.logger.info(f"{self.model.__name__} con ID {entity_id} actualizado.")

        return db_obj

    async def delete(self, entity_id: Union[int, str]) -> bool:
        """
        Eliminar un registro por su ID.

        Args:
            entity_id: El ID del registro a eliminar.

        Returns:
            bool: True si se eliminó, False en caso contrario.
        """
        self.logger.debug(f"Eliminando {self.model.__name__} con ID: {entity_id}")
        db_obj = await self.get_by_id(entity_id)
        if db_obj:
            await self.session.delete(db_obj)
            await self.session.flush()
            self.logger.info(f"{self.model.__name__} con ID {entity_id} eliminado.")
            return True
        return False

    async def count(self) -> int:
        """Contar el número total de registros"""
        self.logger.debug(f"Contando registros de {self.model.__name__}")
        query = select(func.count()).select_from(self.model)
        result = await self.session.execute(query)
        count = result.scalar_one_or_none()
        return count or 0

    def _validate_create_data(self, data: Dict[str, Any]) -> None:
        """Hook de validación antes de crear"""
        if data is None:
            raise TypeError("Los datos para crear no pueden ser None")
        if not isinstance(data, dict) or not data:
            raise ValueError("Los datos para crear no pueden estar vacíos")

    def _validate_update_data(self, data: Dict[str, Any]) -> None:
        """Hook de validación antes de actualizar"""
        if not data:
            raise ValueError("Los datos para actualizar no pueden estar vacíos")


class DatabaseHealthChecker:
    """
    🏥 Verificador enterprise de salud de base de datos

    Realiza checks detallados de salud con métricas avanzadas,
    alertas y monitoreo de rendimiento.
    """

    def __init__(self, db_manager: DatabaseManager):
        self.db_manager = db_manager
        self.logger = logging.getLogger(f"{__name__}.HealthChecker")
        self._last_check_time = 0
        self._check_interval = 60  # 60 segundos entre checks
        self._degraded_threshold = 1000  # 1 segundo para estado degradado
        self._unhealthy_threshold = 5000  # 5 segundos para estado unhealthy

    async def check_detailed_health(self) -> Dict[str, Any]:
        """
        Verificación detallada de salud con métricas y alertas

        Returns:
            Dict[str, Any]: Estado detallado de salud con métricas
        """
        if not self.db_manager:
            return self._create_unhealthy_response("DatabaseManager no está inicializado")

        try:
            start_time = time.time()
            query_time = await self._test_basic_connection()
            pool_metrics = self._get_pool_metrics()
            
            return self._create_healthy_response(start_time, query_time, pool_metrics)

        except Exception as e:
            return self._create_unhealthy_response(str(e))

    async def _test_basic_connection(self) -> float:
        """Probar conexión básica y retornar tiempo de respuesta"""
        async with self.db_manager.get_session() as session:
            start_time = time.time()
            await session.execute(text("SELECT 1"))
            return time.time() - start_time

    def _get_pool_metrics(self) -> Dict[str, Any]:
        """Obtener métricas del pool de conexiones"""
        if not self._is_pool_available():
            return self._get_default_pool_metrics()
        
        return self._extract_pool_metrics()

    def _is_pool_available(self) -> bool:
        """Verificar si el pool de conexiones está disponible"""
        return (
            self.db_manager.engine is not None 
            and hasattr(self.db_manager.engine, "pool")
        )

    def _extract_pool_metrics(self) -> Dict[str, Any]:
        """Extraer métricas específicas del pool de conexiones"""
        if self.db_manager.engine is None:
            return self._get_default_pool_metrics()
            
        pool = self.db_manager.engine.pool
        return {
            "size": self._get_pool_attribute(pool, "size", 0),
            "checkedin": self._get_pool_attribute(pool, "checkedin", 0),
            "checkedout": self._get_pool_attribute(pool, "checkedout", 0),
            "overflow": self._get_pool_attribute(pool, "overflow", 0),
        }

    def _get_pool_attribute(self, pool, attribute: str, default: int) -> int:
        """Obtener atributo del pool de forma segura"""
        try:
            return getattr(pool, attribute, lambda: default)()
        except Exception:
            return default

    def _get_default_pool_metrics(self) -> Dict[str, Any]:
        """Obtener métricas por defecto cuando el pool no está disponible"""
        return {
            "size": 0,
            "checkedin": 0,
            "checkedout": 0,
            "overflow": 0,
        }

    def _create_healthy_response(self, start_time: float, query_time: float, pool_metrics: Dict[str, Any]) -> Dict[str, Any]:
        """Crear respuesta de salud exitosa"""
        return {
            "status": "healthy",
            "details": {
                "connection": "ok",
                "query": "ok",
                "pool": pool_metrics,
            },
            "metrics": {
                "response_time": (time.time() - start_time) * 1000,
                "query_time": query_time * 1000,
            },
            "timestamp": datetime.now().isoformat(),
        }

    def _create_unhealthy_response(self, error_message: str) -> Dict[str, Any]:
        """Crear respuesta de salud fallida"""
        return {
            "status": "unhealthy",
            "error": error_message,
            "timestamp": datetime.now().isoformat(),
        }

    async def run_performance_test(self, num_queries: int = 10) -> Dict[str, Any]:
        """
        Ejecutar test de rendimiento con múltiples queries

        Args:
            num_queries: Número de queries a ejecutar

        Returns:
            Dict con métricas de rendimiento
        """
        self.logger.info(f"Iniciando test de rendimiento con {num_queries} queries")

        times, errors = await self._execute_performance_queries(num_queries)
        results = self._calculate_performance_metrics(times, errors, num_queries)

        self.logger.info(f"Test de rendimiento completado: {results}")
        return results

    async def _execute_performance_queries(self, num_queries: int) -> tuple[list[float], int]:
        """Ejecutar queries de rendimiento y retornar tiempos y errores"""
        times = []
        errors = 0

        for i in range(num_queries):
            query_time, success = await self._execute_single_query(i)
            if success:
                times.append(query_time)
            else:
                errors += 1

        return times, errors

    async def _execute_single_query(self, query_index: int) -> tuple[float, bool]:
        """Ejecutar una sola query de rendimiento"""
        start = time.time()
        try:
            async with self.db_manager.get_session() as session:
                await session.execute(text("SELECT 1"))
            return (time.time() - start) * 1000, True
        except Exception as e:
            self.logger.warning(f"Error en query {query_index}: {e}")
            return 0.0, False

    def _calculate_performance_metrics(self, times: list[float], errors: int, num_queries: int) -> Dict[str, Any]:
        """Calcular métricas de rendimiento basadas en los tiempos"""
        if times:
            avg_time = sum(times) / len(times)
            min_time = min(times)
            max_time = max(times)
        else:
            avg_time = min_time = max_time = 0

        return {
            "queries_executed": len(times),
            "queries_failed": errors,
            "avg_response_time_ms": round(avg_time, 2),
            "min_response_time_ms": round(min_time, 2),
            "max_response_time_ms": round(max_time, 2),
            "success_rate": (
                round((len(times) / num_queries) * 100, 2) if num_queries > 0 else 0
            ),
        }


# Funciones de utilidad global mejoradas
=======
>>>>>>> 3ca348d2
async def init_database(config: DatabaseConfig) -> None:
    """Inicializar base de datos globalmente"""
    global _database_manager
    _database_manager = DatabaseManager(config)
    await _database_manager.initialize()


async def close_database() -> None:
    """Cerrar base de datos globalmente"""
    global _database_manager
    if _database_manager:
        await _database_manager.close()
        _database_manager = None


def get_database_manager() -> Optional[DatabaseManager]:
    """Obtener gestor de base de datos global"""
    return _database_manager


@asynccontextmanager
async def get_async_session():
    """
    Context manager para obtener sesión de base de datos

    Yields:
        AsyncSession: Sesión de base de datos

    Raises:
        RuntimeError: Si el gestor no está inicializado
    """
    if not _database_manager:
        raise RuntimeError("Database manager no inicializado")

    async with _database_manager.get_session() as session:
        yield session


async def get_db_health() -> Dict[str, Any]:
    """Obtener estado de salud de la base de datos"""
    if not _database_manager:
        return {
            "status": HealthStatus.UNHEALTHY,
            "error": "Database manager no inicializado",
        }

    health_checker = DatabaseHealthChecker(_database_manager)
    return await health_checker.check_detailed_health()


def create_repository(
    model: Type[ModelType], session: AsyncSession
) -> BaseRepository[ModelType]:
    """
    Crear repository para un modelo específico

    Args:
        model: Clase del modelo SQLAlchemy
        session: Sesión de base de datos

    Returns:
        BaseRepository[ModelType]: Repository configurado
    """
    return BaseRepository(model, session)<|MERGE_RESOLUTION|>--- conflicted
+++ resolved
@@ -35,10 +35,7 @@
 ModelType = TypeVar("ModelType", bound=Base)
 
 # Variable global para el gestor de base de datos
-<<<<<<< HEAD
-_database_manager: Optional["DatabaseManager"] = None
-
-
+_database_manager: Optional[DatabaseManager] = None
 class DatabaseDriver(str, Enum):
     """Drivers de base de datos soportados"""
 
@@ -478,12 +475,11 @@
             self.engine = None
             self._is_initialized = False
             logger.info("Motor de la base de datos cerrado.")
-=======
-_database_manager: Optional[DatabaseManager] = None
->>>>>>> 3ca348d2
-
-
-<<<<<<< HEAD
+
+    async def cleanup(self):
+        """Alias para close() para consistencia de API."""
+        await self.close()
+
 
 class BaseRepository(Generic[ModelType]):
     """
@@ -815,8 +811,6 @@
 
 
 # Funciones de utilidad global mejoradas
-=======
->>>>>>> 3ca348d2
 async def init_database(config: DatabaseConfig) -> None:
     """Inicializar base de datos globalmente"""
     global _database_manager
